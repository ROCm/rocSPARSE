--- conflicted
+++ resolved
@@ -33,14 +33,11 @@
 - Fixed a bug in rocsparse-bench, where SpMV algorithm was not taken into account in CSR format
 - Fixed the BSR/GEBSR routines bsrmv, bsrsv, bsrmm, bsrgeam, gebsrmv, gebsrmm so that block_dim==0 is considered an invalid size
 - Fixed bug where passing nnz = 0 to doti or dotci did not always return a dot product of 0
-<<<<<<< HEAD
-=======
 - Fixed gpsv minimum size to m >= 3
 - Improved spin-looping algorithms
 - Improved documentation
 - Improved verbose output during argument checking on API function calls
 ### Known Issues
->>>>>>> 0f46c6bd
 
 ## rocSPARSE 2.5.4 for ROCm 5.7.0
 ### Added
