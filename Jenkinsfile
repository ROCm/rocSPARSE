--- conflicted
+++ resolved
@@ -43,17 +43,12 @@
         platform, project->
 
         project.paths.construct_build_prefix()
-<<<<<<< HEAD
         
         def command 
         
         if(platform.jenkinsLabel.contains('hip-clang'))
         {
-            command = """#!/usr/bin/env bash
-=======
-
-        def command = """#!/usr/bin/env bash
->>>>>>> 959beaf0
+            def command = """#!/usr/bin/env bash
                     set -x
                     cd ${project.paths.project_build_prefix}
                     LD_LIBRARY_PATH=/opt/rocm/hcc/lib CXX=/opt/rocm/bin/hipcc ${project.paths.build_command} --hip-clang
