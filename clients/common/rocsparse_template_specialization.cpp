--- conflicted
+++ resolved
@@ -764,146 +764,7 @@
                                   copy_values,
                                   idx_base,
                                   temp_buffer);
-<<<<<<< HEAD
-}
-
-template <>
-rocsparse_status rocsparse_ellmv(rocsparse_handle handle,
-                                 rocsparse_operation trans,
-                                 rocsparse_int m,
-                                 rocsparse_int n,
-                                 const float* alpha,
-                                 const rocsparse_mat_descr descr,
-                                 const float* ell_val,
-                                 const rocsparse_int* ell_col_ind,
-                                 rocsparse_int ell_width,
-                                 const float* x,
-                                 const float* beta,
-                                 float* y)
-{
-    return rocsparse_sellmv(
-        handle, trans, m, n, alpha, descr, ell_val, ell_col_ind, ell_width, x, beta, y);
-}
-
-template <>
-rocsparse_status rocsparse_ellmv(rocsparse_handle handle,
-                                 rocsparse_operation trans,
-                                 rocsparse_int m,
-                                 rocsparse_int n,
-                                 const double* alpha,
-                                 const rocsparse_mat_descr descr,
-                                 const double* ell_val,
-                                 const rocsparse_int* ell_col_ind,
-                                 rocsparse_int ell_width,
-                                 const double* x,
-                                 const double* beta,
-                                 double* y)
-{
-    return rocsparse_dellmv(
-        handle, trans, m, n, alpha, descr, ell_val, ell_col_ind, ell_width, x, beta, y);
-}
-
-template <>
-rocsparse_status rocsparse_hybmv(rocsparse_handle handle,
-                                 rocsparse_operation trans,
-                                 const float* alpha,
-                                 const rocsparse_mat_descr descr,
-                                 const rocsparse_hyb_mat hyb,
-                                 const float* x,
-                                 const float* beta,
-                                 float* y)
-{
-    return rocsparse_shybmv(handle, trans, alpha, descr, hyb, x, beta, y);
-}
-
-template <>
-rocsparse_status rocsparse_hybmv(rocsparse_handle handle,
-                                 rocsparse_operation trans,
-                                 const double* alpha,
-                                 const rocsparse_mat_descr descr,
-                                 const rocsparse_hyb_mat hyb,
-                                 const double* x,
-                                 const double* beta,
-                                 double* y)
-{
-    return rocsparse_dhybmv(handle, trans, alpha, descr, hyb, x, beta, y);
-}
-
-template <>
-rocsparse_status rocsparse_csrmm(rocsparse_handle handle,
-                                 rocsparse_operation trans_A,
-                                 rocsparse_operation trans_B,
-                                 rocsparse_int m,
-                                 rocsparse_int n,
-                                 rocsparse_int k,
-                                 rocsparse_int nnz,
-                                 const float* alpha,
-                                 const rocsparse_mat_descr descr,
-                                 const float* csr_val,
-                                 const rocsparse_int* csr_row_ptr,
-                                 const rocsparse_int* csr_col_ind,
-                                 const float* B,
-                                 rocsparse_int ldb,
-                                 const float* beta,
-                                 float* C,
-                                 rocsparse_int ldc)
-{
-    return rocsparse_scsrmm(handle,
-                            trans_A,
-                            trans_B,
-                            m,
-                            n,
-                            k,
-                            nnz,
-                            alpha,
-                            descr,
-                            csr_val,
-                            csr_row_ptr,
-                            csr_col_ind,
-                            B,
-                            ldb,
-                            beta,
-                            C,
-                            ldc);
-}
-
-template <>
-rocsparse_status rocsparse_csrmm(rocsparse_handle handle,
-                                 rocsparse_operation trans_A,
-                                 rocsparse_operation trans_B,
-                                 rocsparse_int m,
-                                 rocsparse_int n,
-                                 rocsparse_int k,
-                                 rocsparse_int nnz,
-                                 const double* alpha,
-                                 const rocsparse_mat_descr descr,
-                                 const double* csr_val,
-                                 const rocsparse_int* csr_row_ptr,
-                                 const rocsparse_int* csr_col_ind,
-                                 const double* B,
-                                 rocsparse_int ldb,
-                                 const double* beta,
-                                 double* C,
-                                 rocsparse_int ldc)
-{
-    return rocsparse_dcsrmm(handle,
-                            trans_A,
-                            trans_B,
-                            m,
-                            n,
-                            k,
-                            nnz,
-                            alpha,
-                            descr,
-                            csr_val,
-                            csr_row_ptr,
-                            csr_col_ind,
-                            B,
-                            ldb,
-                            beta,
-                            C,
-                            ldc);
-}
+    }
 
 template <>
 rocsparse_status rocsparse_csrgemm_buffer_size(rocsparse_handle handle,
@@ -1125,330 +986,6 @@
                               temp_buffer);
 }
 
-template <>
-rocsparse_status rocsparse_csrilu0_buffer_size(rocsparse_handle handle,
-                                               rocsparse_int m,
-                                               rocsparse_int nnz,
-                                               const rocsparse_mat_descr descr,
-                                               const float* csr_val,
-                                               const rocsparse_int* csr_row_ptr,
-                                               const rocsparse_int* csr_col_ind,
-                                               rocsparse_mat_info info,
-                                               size_t* buffer_size)
-{
-    return rocsparse_scsrilu0_buffer_size(
-        handle, m, nnz, descr, csr_val, csr_row_ptr, csr_col_ind, info, buffer_size);
-}
-
-template <>
-rocsparse_status rocsparse_csrilu0_buffer_size(rocsparse_handle handle,
-                                               rocsparse_int m,
-                                               rocsparse_int nnz,
-                                               const rocsparse_mat_descr descr,
-                                               const double* csr_val,
-                                               const rocsparse_int* csr_row_ptr,
-                                               const rocsparse_int* csr_col_ind,
-                                               rocsparse_mat_info info,
-                                               size_t* buffer_size)
-{
-    return rocsparse_dcsrilu0_buffer_size(
-        handle, m, nnz, descr, csr_val, csr_row_ptr, csr_col_ind, info, buffer_size);
-}
-
-template <>
-rocsparse_status rocsparse_csrilu0_analysis(rocsparse_handle handle,
-                                            rocsparse_int m,
-                                            rocsparse_int nnz,
-                                            const rocsparse_mat_descr descr,
-                                            const float* csr_val,
-                                            const rocsparse_int* csr_row_ptr,
-                                            const rocsparse_int* csr_col_ind,
-                                            rocsparse_mat_info info,
-                                            rocsparse_analysis_policy analysis,
-                                            rocsparse_solve_policy solve,
-                                            void* temp_buffer)
-{
-    return rocsparse_scsrilu0_analysis(handle,
-                                       m,
-                                       nnz,
-                                       descr,
-                                       csr_val,
-                                       csr_row_ptr,
-                                       csr_col_ind,
-                                       info,
-                                       analysis,
-                                       solve,
-                                       temp_buffer);
-}
-
-template <>
-rocsparse_status rocsparse_csrilu0_analysis(rocsparse_handle handle,
-                                            rocsparse_int m,
-                                            rocsparse_int nnz,
-                                            const rocsparse_mat_descr descr,
-                                            const double* csr_val,
-                                            const rocsparse_int* csr_row_ptr,
-                                            const rocsparse_int* csr_col_ind,
-                                            rocsparse_mat_info info,
-                                            rocsparse_analysis_policy analysis,
-                                            rocsparse_solve_policy solve,
-                                            void* temp_buffer)
-{
-    return rocsparse_dcsrilu0_analysis(handle,
-                                       m,
-                                       nnz,
-                                       descr,
-                                       csr_val,
-                                       csr_row_ptr,
-                                       csr_col_ind,
-                                       info,
-                                       analysis,
-                                       solve,
-                                       temp_buffer);
-}
-
-template <>
-rocsparse_status rocsparse_csrilu0(rocsparse_handle handle,
-                                   rocsparse_int m,
-                                   rocsparse_int nnz,
-                                   const rocsparse_mat_descr descr,
-                                   float* csr_val,
-                                   const rocsparse_int* csr_row_ptr,
-                                   const rocsparse_int* csr_col_ind,
-                                   rocsparse_mat_info info,
-                                   rocsparse_solve_policy policy,
-                                   void* temp_buffer)
-{
-    return rocsparse_scsrilu0(
-        handle, m, nnz, descr, csr_val, csr_row_ptr, csr_col_ind, info, policy, temp_buffer);
-}
-
-template <>
-rocsparse_status rocsparse_csrilu0(rocsparse_handle handle,
-                                   rocsparse_int m,
-                                   rocsparse_int nnz,
-                                   const rocsparse_mat_descr descr,
-                                   double* csr_val,
-                                   const rocsparse_int* csr_row_ptr,
-                                   const rocsparse_int* csr_col_ind,
-                                   rocsparse_mat_info info,
-                                   rocsparse_solve_policy policy,
-                                   void* temp_buffer)
-{
-    return rocsparse_dcsrilu0(
-        handle, m, nnz, descr, csr_val, csr_row_ptr, csr_col_ind, info, policy, temp_buffer);
-}
-
-template <>
-rocsparse_status rocsparse_csr2csc(rocsparse_handle handle,
-                                   rocsparse_int m,
-                                   rocsparse_int n,
-                                   rocsparse_int nnz,
-                                   const float* csr_val,
-                                   const rocsparse_int* csr_row_ptr,
-                                   const rocsparse_int* csr_col_ind,
-                                   float* csc_val,
-                                   rocsparse_int* csc_row_ind,
-                                   rocsparse_int* csc_col_ptr,
-                                   rocsparse_action copy_values,
-                                   rocsparse_index_base idx_base,
-                                   void* temp_buffer)
-{
-    return rocsparse_scsr2csc(handle,
-                              m,
-                              n,
-                              nnz,
-                              csr_val,
-                              csr_row_ptr,
-                              csr_col_ind,
-                              csc_val,
-                              csc_row_ind,
-                              csc_col_ptr,
-                              copy_values,
-                              idx_base,
-                              temp_buffer);
-}
-
-template <>
-rocsparse_status rocsparse_csr2csc(rocsparse_handle handle,
-                                   rocsparse_int m,
-                                   rocsparse_int n,
-                                   rocsparse_int nnz,
-                                   const double* csr_val,
-                                   const rocsparse_int* csr_row_ptr,
-                                   const rocsparse_int* csr_col_ind,
-                                   double* csc_val,
-                                   rocsparse_int* csc_row_ind,
-                                   rocsparse_int* csc_col_ptr,
-                                   rocsparse_action copy_values,
-                                   rocsparse_index_base idx_base,
-                                   void* temp_buffer)
-{
-    return rocsparse_dcsr2csc(handle,
-                              m,
-                              n,
-                              nnz,
-                              csr_val,
-                              csr_row_ptr,
-                              csr_col_ind,
-                              csc_val,
-                              csc_row_ind,
-                              csc_col_ptr,
-                              copy_values,
-                              idx_base,
-                              temp_buffer);
-}
-
-template <>
-rocsparse_status rocsparse_csr2ell(rocsparse_handle handle,
-                                   rocsparse_int m,
-                                   const rocsparse_mat_descr csr_descr,
-                                   const float* csr_val,
-                                   const rocsparse_int* csr_row_ptr,
-                                   const rocsparse_int* csr_col_ind,
-                                   const rocsparse_mat_descr ell_descr,
-                                   rocsparse_int ell_width,
-                                   float* ell_val,
-                                   rocsparse_int* ell_col_ind)
-{
-    return rocsparse_scsr2ell(handle,
-                              m,
-                              csr_descr,
-                              csr_val,
-                              csr_row_ptr,
-                              csr_col_ind,
-                              ell_descr,
-                              ell_width,
-                              ell_val,
-                              ell_col_ind);
-}
-
-template <>
-rocsparse_status rocsparse_csr2ell(rocsparse_handle handle,
-                                   rocsparse_int m,
-                                   const rocsparse_mat_descr csr_descr,
-                                   const double* csr_val,
-                                   const rocsparse_int* csr_row_ptr,
-                                   const rocsparse_int* csr_col_ind,
-                                   const rocsparse_mat_descr ell_descr,
-                                   rocsparse_int ell_width,
-                                   double* ell_val,
-                                   rocsparse_int* ell_col_ind)
-{
-    return rocsparse_dcsr2ell(handle,
-                              m,
-                              csr_descr,
-                              csr_val,
-                              csr_row_ptr,
-                              csr_col_ind,
-                              ell_descr,
-                              ell_width,
-                              ell_val,
-                              ell_col_ind);
-}
-
-template <>
-rocsparse_status rocsparse_csr2hyb(rocsparse_handle handle,
-                                   rocsparse_int m,
-                                   rocsparse_int n,
-                                   const rocsparse_mat_descr descr,
-                                   const float* csr_val,
-                                   const rocsparse_int* csr_row_ptr,
-                                   const rocsparse_int* csr_col_ind,
-                                   rocsparse_hyb_mat hyb,
-                                   rocsparse_int user_ell_width,
-                                   rocsparse_hyb_partition partition_type)
-{
-    return rocsparse_scsr2hyb(handle,
-                              m,
-                              n,
-                              descr,
-                              csr_val,
-                              csr_row_ptr,
-                              csr_col_ind,
-                              hyb,
-                              user_ell_width,
-                              partition_type);
-}
-
-template <>
-rocsparse_status rocsparse_csr2hyb(rocsparse_handle handle,
-                                   rocsparse_int m,
-                                   rocsparse_int n,
-                                   const rocsparse_mat_descr descr,
-                                   const double* csr_val,
-                                   const rocsparse_int* csr_row_ptr,
-                                   const rocsparse_int* csr_col_ind,
-                                   rocsparse_hyb_mat hyb,
-                                   rocsparse_int user_ell_width,
-                                   rocsparse_hyb_partition partition_type)
-{
-    return rocsparse_dcsr2hyb(handle,
-                              m,
-                              n,
-                              descr,
-                              csr_val,
-                              csr_row_ptr,
-                              csr_col_ind,
-                              hyb,
-                              user_ell_width,
-                              partition_type);
-}
-
-template <>
-rocsparse_status rocsparse_ell2csr(rocsparse_handle handle,
-                                   rocsparse_int m,
-                                   rocsparse_int n,
-                                   const rocsparse_mat_descr ell_descr,
-                                   rocsparse_int ell_width,
-                                   const float* ell_val,
-                                   const rocsparse_int* ell_col_ind,
-                                   const rocsparse_mat_descr csr_descr,
-                                   float* csr_val,
-                                   const rocsparse_int* csr_row_ptr,
-                                   rocsparse_int* csr_col_ind)
-{
-    return rocsparse_sell2csr(handle,
-                              m,
-                              n,
-                              ell_descr,
-                              ell_width,
-                              ell_val,
-                              ell_col_ind,
-                              csr_descr,
-                              csr_val,
-                              csr_row_ptr,
-                              csr_col_ind);
-}
-
-template <>
-rocsparse_status rocsparse_ell2csr(rocsparse_handle handle,
-                                   rocsparse_int m,
-                                   rocsparse_int n,
-                                   const rocsparse_mat_descr ell_descr,
-                                   rocsparse_int ell_width,
-                                   const double* ell_val,
-                                   const rocsparse_int* ell_col_ind,
-                                   const rocsparse_mat_descr csr_descr,
-                                   double* csr_val,
-                                   const rocsparse_int* csr_row_ptr,
-                                   rocsparse_int* csr_col_ind)
-{
-    return rocsparse_dell2csr(handle,
-                              m,
-                              n,
-                              ell_descr,
-                              ell_width,
-                              ell_val,
-                              ell_col_ind,
-                              csr_descr,
-                              csr_val,
-                              csr_row_ptr,
-                              csr_col_ind);
-}
-=======
-    }
-
     template <>
     rocsparse_status rocsparse_csr2ell(rocsparse_handle          handle,
                                        rocsparse_int             m,
@@ -1596,6 +1133,5 @@
                                   csr_row_ptr,
                                   csr_col_ind);
     }
->>>>>>> 3deb2b41
 
 } // namespace rocsparse