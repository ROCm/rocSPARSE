--- conflicted
+++ resolved
@@ -1081,29 +1081,17 @@
     double alpha = 1.0;
     double beta  = 0.0;
 
-<<<<<<< HEAD
-    rocsparse_operation transA         = rocsparse_operation_none;
-    rocsparse_operation transB         = rocsparse_operation_none;
-    rocsparse_index_base idx_base      = rocsparse_index_base_zero;
-    rocsparse_index_base idx_base2     = rocsparse_index_base_zero;
-    rocsparse_index_base idx_base3     = rocsparse_index_base_zero;
-    rocsparse_index_base idx_base4     = rocsparse_index_base_zero;
-    rocsparse_action action            = rocsparse_action_numeric;
-    rocsparse_hyb_partition part       = rocsparse_hyb_partition_auto;
-    rocsparse_diag_type diag_type      = rocsparse_diag_type_non_unit;
-    rocsparse_fill_mode fill_mode      = rocsparse_fill_mode_lower;
-    rocsparse_analysis_policy analysis = rocsparse_analysis_policy_reuse;
-=======
     rocsparse_operation       transA    = rocsparse_operation_none;
     rocsparse_operation       transB    = rocsparse_operation_none;
     rocsparse_index_base      idx_base  = rocsparse_index_base_zero;
     rocsparse_index_base      idx_base2 = rocsparse_index_base_zero;
+    rocsparse_index_base      idx_base3 = rocsparse_index_base_zero;
+    rocsparse_index_base      idx_base4 = rocsparse_index_base_zero;
     rocsparse_action          action    = rocsparse_action_numeric;
     rocsparse_hyb_partition   part      = rocsparse_hyb_partition_auto;
     rocsparse_diag_type       diag_type = rocsparse_diag_type_non_unit;
     rocsparse_fill_mode       fill_mode = rocsparse_fill_mode_lower;
     rocsparse_analysis_policy analysis  = rocsparse_analysis_policy_reuse;
->>>>>>> 3deb2b41
 
     rocsparse_int norm_check = 0;
     rocsparse_int unit_check = 1;
