--- conflicted
+++ resolved
@@ -24,80 +24,11 @@
 #include "rocsparse_enum.hpp"
 #include "testing.hpp"
 
+
 template <typename T>
-<<<<<<< HEAD
-void testing_csric0_bad_arg(const Arguments& arg)
-{
-    static const size_t safe_size = 100;
-
-    // Create rocsparse handle
-    rocsparse_local_handle local_handle;
-
-    // Create matrix descriptor
-    rocsparse_local_mat_descr local_descr;
-
-    // Create matrix info
-    rocsparse_local_mat_info local_info;
-
-    rocsparse_handle          handle      = local_handle;
-    rocsparse_int             m           = safe_size;
-    rocsparse_int             nnz         = safe_size;
-    const rocsparse_mat_descr descr       = local_descr;
-    T*                        csr_val     = (T*)0x4;
-    const rocsparse_int*      csr_row_ptr = (const rocsparse_int*)0x4;
-    const rocsparse_int*      csr_col_ind = (const rocsparse_int*)0x4;
-    rocsparse_mat_info        info        = local_info;
-    rocsparse_analysis_policy analysis    = rocsparse_analysis_policy_force;
-    rocsparse_solve_policy    solve       = rocsparse_solve_policy_auto;
-    rocsparse_solve_policy    policy      = rocsparse_solve_policy_auto;
-    size_t*                   buffer_size = (size_t*)0x4;
-    void*                     temp_buffer = (void*)0x4;
-
-#define PARAMS_BUFFER_SIZE \
-    handle, m, nnz, descr, csr_val, csr_row_ptr, csr_col_ind, info, buffer_size
-#define PARAMS_ANALYSIS \
-    handle, m, nnz, descr, csr_val, csr_row_ptr, csr_col_ind, info, analysis, solve, temp_buffer
-#define PARAMS handle, m, nnz, descr, csr_val, csr_row_ptr, csr_col_ind, info, policy, temp_buffer
-
-    bad_arg_analysis(rocsparse_csric0_buffer_size<T>, PARAMS_BUFFER_SIZE);
-    bad_arg_analysis(rocsparse_csric0_analysis<T>, PARAMS_ANALYSIS);
-    bad_arg_analysis(rocsparse_csric0<T>, PARAMS);
-
-    for(auto val : rocsparse_matrix_type_t::values)
-    {
-        if(val != rocsparse_matrix_type_general)
-        {
-            CHECK_ROCSPARSE_ERROR(rocsparse_set_mat_type(descr, val));
-            EXPECT_ROCSPARSE_STATUS(rocsparse_csric0_buffer_size<T>(PARAMS_BUFFER_SIZE),
-                                    rocsparse_status_not_implemented);
-            EXPECT_ROCSPARSE_STATUS(rocsparse_csric0_analysis<T>(PARAMS_ANALYSIS),
-                                    rocsparse_status_not_implemented);
-            EXPECT_ROCSPARSE_STATUS(rocsparse_csric0<T>(PARAMS), rocsparse_status_not_implemented);
-        }
-    }
-    CHECK_ROCSPARSE_ERROR(rocsparse_set_mat_type(descr, rocsparse_matrix_type_general));
-
-    CHECK_ROCSPARSE_ERROR(rocsparse_set_mat_storage_mode(descr, rocsparse_storage_mode_unsorted));
-    EXPECT_ROCSPARSE_STATUS(rocsparse_csric0_buffer_size<T>(PARAMS_BUFFER_SIZE),
-                            rocsparse_status_requires_sorted_storage);
-    EXPECT_ROCSPARSE_STATUS(rocsparse_csric0_analysis<T>(PARAMS_ANALYSIS),
-                            rocsparse_status_requires_sorted_storage);
-    EXPECT_ROCSPARSE_STATUS(rocsparse_csric0<T>(PARAMS), rocsparse_status_requires_sorted_storage);
-    CHECK_ROCSPARSE_ERROR(rocsparse_set_mat_storage_mode(descr, rocsparse_storage_mode_sorted));
-
-#undef PARAMS_BUFFER_SIZE
-#undef PARAMS_ANALYSIS
-#undef PARAMS
-
-    // Test rocsparse_csric0_zero_pivot()
-    rocsparse_int position;
-    EXPECT_ROCSPARSE_STATUS(rocsparse_csric0_zero_pivot(nullptr, info, &position),
-                            rocsparse_status_invalid_handle);
-=======
 static void test_csric0_matrix(rocsparse_local_handle&    handle,
                                rocsparse_local_mat_descr& descr,
                                rocsparse_local_mat_info&  info,
->>>>>>> 7a1cf483
 
                                rocsparse_int               M,
                                host_vector<rocsparse_int>& hcsr_row_ptr,
@@ -428,118 +359,6 @@
     CHECK_HIP_ERROR(rocsparse_hipFree(dbuffer));
 }
 
-template <typename T>
-void testing_csric0_bad_arg(const Arguments& arg)
-{
-    static const size_t safe_size = 100;
-
-    // Create rocsparse handle
-    rocsparse_local_handle local_handle;
-
-    // Create matrix descriptor
-    rocsparse_local_mat_descr local_descr;
-
-    // Create matrix info
-    rocsparse_local_mat_info local_info;
-
-    rocsparse_handle          handle      = local_handle;
-    rocsparse_int             m           = safe_size;
-    rocsparse_int             nnz         = safe_size;
-    const rocsparse_mat_descr descr       = local_descr;
-    T*                        csr_val     = (T*)0x4;
-    const rocsparse_int*      csr_row_ptr = (const rocsparse_int*)0x4;
-    const rocsparse_int*      csr_col_ind = (const rocsparse_int*)0x4;
-    rocsparse_mat_info        info        = local_info;
-    rocsparse_analysis_policy analysis    = rocsparse_analysis_policy_force;
-    rocsparse_solve_policy    solve       = rocsparse_solve_policy_auto;
-    size_t*                   buffer_size = (size_t*)0x4;
-    void*                     temp_buffer = (void*)0x4;
-
-#define PARAMS_BUFFER_SIZE \
-    handle, m, nnz, descr, csr_val, csr_row_ptr, csr_col_ind, info, buffer_size
-#define PARAMS_ANALYSIS \
-    handle, m, nnz, descr, csr_val, csr_row_ptr, csr_col_ind, info, analysis, solve, temp_buffer
-#define PARAMS handle, m, nnz, descr, csr_val, csr_row_ptr, csr_col_ind, info, solve, temp_buffer
-
-    auto_testing_bad_arg(rocsparse_csric0_buffer_size<T>, PARAMS_BUFFER_SIZE);
-    auto_testing_bad_arg(rocsparse_csric0_analysis<T>, PARAMS_ANALYSIS);
-    auto_testing_bad_arg(rocsparse_csric0<T>, PARAMS);
-
-    for(auto val : rocsparse_matrix_type_t::values)
-    {
-        if(val != rocsparse_matrix_type_general)
-        {
-            CHECK_ROCSPARSE_ERROR(rocsparse_set_mat_type(descr, val));
-            EXPECT_ROCSPARSE_STATUS(rocsparse_csric0_buffer_size<T>(PARAMS_BUFFER_SIZE),
-                                    rocsparse_status_not_implemented);
-            EXPECT_ROCSPARSE_STATUS(rocsparse_csric0_analysis<T>(PARAMS_ANALYSIS),
-                                    rocsparse_status_not_implemented);
-            EXPECT_ROCSPARSE_STATUS(rocsparse_csric0<T>(PARAMS), rocsparse_status_not_implemented);
-        }
-    }
-    CHECK_ROCSPARSE_ERROR(rocsparse_set_mat_type(descr, rocsparse_matrix_type_general));
-
-    CHECK_ROCSPARSE_ERROR(rocsparse_set_mat_storage_mode(descr, rocsparse_storage_mode_unsorted));
-    EXPECT_ROCSPARSE_STATUS(rocsparse_csric0_buffer_size<T>(PARAMS_BUFFER_SIZE),
-                            rocsparse_status_requires_sorted_storage);
-    EXPECT_ROCSPARSE_STATUS(rocsparse_csric0_analysis<T>(PARAMS_ANALYSIS),
-                            rocsparse_status_requires_sorted_storage);
-    EXPECT_ROCSPARSE_STATUS(rocsparse_csric0<T>(PARAMS), rocsparse_status_requires_sorted_storage);
-    CHECK_ROCSPARSE_ERROR(rocsparse_set_mat_storage_mode(descr, rocsparse_storage_mode_sorted));
-
-#undef PARAMS_BUFFER_SIZE
-#undef PARAMS_ANALYSIS
-#undef PARAMS
-
-    // Test rocsparse_csric0_zero_pivot()
-    rocsparse_int position = -1;
-    EXPECT_ROCSPARSE_STATUS(rocsparse_csric0_zero_pivot(nullptr, info, &position),
-                            rocsparse_status_invalid_handle);
-
-    // Test rocsparse_csric0_singular_pivot()
-    rocsparse_int singular_position = -1;
-
-    {
-        EXPECT_ROCSPARSE_STATUS(rocsparse_csric0_singular_pivot(nullptr, info, &singular_position),
-                                rocsparse_status_invalid_handle);
-    };
-
-    // Test rocsparse_csric0_clear()
-    EXPECT_ROCSPARSE_STATUS(rocsparse_csric0_clear(nullptr, info), rocsparse_status_invalid_handle);
-    EXPECT_ROCSPARSE_STATUS(rocsparse_csric0_clear(handle, nullptr),
-                            rocsparse_status_invalid_pointer);
-
-    // Additional tests for invalid zero matrices
-    EXPECT_ROCSPARSE_STATUS(
-        rocsparse_csric0_buffer_size<T>(
-            handle, safe_size, safe_size, descr, nullptr, csr_row_ptr, nullptr, info, buffer_size),
-        rocsparse_status_invalid_pointer);
-
-    EXPECT_ROCSPARSE_STATUS(rocsparse_csric0_analysis<T>(handle,
-                                                         safe_size,
-                                                         safe_size,
-                                                         descr,
-                                                         nullptr,
-                                                         csr_row_ptr,
-                                                         nullptr,
-                                                         info,
-                                                         rocsparse_analysis_policy_reuse,
-                                                         rocsparse_solve_policy_auto,
-                                                         temp_buffer),
-                            rocsparse_status_invalid_pointer);
-
-    EXPECT_ROCSPARSE_STATUS(rocsparse_csric0<T>(handle,
-                                                safe_size,
-                                                safe_size,
-                                                descr,
-                                                nullptr,
-                                                csr_row_ptr,
-                                                nullptr,
-                                                info,
-                                                rocsparse_solve_policy_auto,
-                                                temp_buffer),
-                            rocsparse_status_invalid_pointer);
-}
 
 template <typename T>
 void testing_csric0(const Arguments& arg)
@@ -572,7 +391,6 @@
         static const size_t safe_size = 100;
         size_t              buffer_size;
         rocsparse_int       pivot;
-        rocsparse_int       singular_pivot;
 
         // Allocate memory on device
         device_vector<rocsparse_int> dcsr_row_ptr(safe_size);
@@ -613,6 +431,519 @@
                                                     spol,
                                                     dbuffer),
                                 (M < 0) ? rocsparse_status_invalid_size : rocsparse_status_success);
+        EXPECT_ROCSPARSE_STATUS(rocsparse_csric0_zero_pivot(handle, info, &pivot),
+                                rocsparse_status_success);
+        EXPECT_ROCSPARSE_STATUS(rocsparse_csric0_clear(handle, info), rocsparse_status_success);
+
+        return;
+    }
+
+    // Allocate host memory for matrix
+    host_vector<rocsparse_int> hcsr_row_ptr;
+    host_vector<rocsparse_int> hcsr_col_ind;
+    host_vector<T>             hcsr_val;
+    host_vector<T>             hcsr_val_gold;
+
+    // Sample matrix
+    rocsparse_int nnz;
+    matrix_factory.init_csr(hcsr_row_ptr, hcsr_col_ind, hcsr_val, M, N, nnz, base);
+    auto const nnz = hcsr_row_ptr[M] - hcsr_row_ptr[0];
+
+    host_vector<T> hcsr_val_gold;
+    hcsr_val_gold = hcsr_val;
+    // Allocate host memory for vectors
+    host_vector<T>             hcsr_val_1(nnz);
+    host_vector<T>             hcsr_val_2(nnz);
+    host_vector<rocsparse_int> h_analysis_pivot_1(1);
+    host_vector<rocsparse_int> h_analysis_pivot_2(1);
+    host_vector<rocsparse_int> h_analysis_pivot_gold(1);
+    host_vector<rocsparse_int> h_solve_pivot_1(1);
+    host_vector<rocsparse_int> h_solve_pivot_2(1);
+    host_vector<rocsparse_int> h_solve_pivot_gold(1);
+
+    host_vector<rocsparse_int> h_singular_pivot_1(1);
+    host_vector<rocsparse_int> h_singular_pivot_2(1);
+    host_vector<rocsparse_int> h_singular_pivot_gold(1);
+
+    // Allocate device memory
+    device_vector<rocsparse_int> dcsr_row_ptr(M + 1);
+    device_vector<rocsparse_int> dcsr_col_ind(nnz);
+    device_vector<T>             dcsr_val_1(nnz);
+    device_vector<T>             dcsr_val_2(nnz);
+    device_vector<rocsparse_int> d_analysis_pivot_2(1);
+    device_vector<rocsparse_int> d_solve_pivot_2(1);
+
+    device_vector<rocsparse_int> d_singular_pivot_2(1);
+
+    // Copy data from CPU to device
+    CHECK_HIP_ERROR(hipMemcpy(
+        dcsr_row_ptr, hcsr_row_ptr, sizeof(rocsparse_int) * (M + 1), hipMemcpyHostToDevice));
+    CHECK_HIP_ERROR(
+        hipMemcpy(dcsr_col_ind, hcsr_col_ind, sizeof(rocsparse_int) * nnz, hipMemcpyHostToDevice));
+    CHECK_HIP_ERROR(hipMemcpy(dcsr_val_1, hcsr_val, sizeof(T) * nnz, hipMemcpyHostToDevice));
+
+    // Obtain required buffer size
+    size_t buffer_size = 0;
+    CHECK_ROCSPARSE_ERROR(rocsparse_csric0_buffer_size<T>(
+        handle, M, nnz, descr, dcsr_val_1, dcsr_row_ptr, dcsr_col_ind, info, &buffer_size));
+
+    void* dbuffer = nullptr;
+    CHECK_HIP_ERROR(rocsparse_hipMalloc(&dbuffer, buffer_size));
+
+    if(arg_unit_check)
+    {
+        // Copy data from CPU to device
+        CHECK_HIP_ERROR(hipMemcpy(dcsr_val_2, hcsr_val, sizeof(T) * nnz, hipMemcpyHostToDevice));
+
+        // Perform analysis step
+
+        // Pointer mode host
+        CHECK_ROCSPARSE_ERROR(rocsparse_set_pointer_mode(handle, rocsparse_pointer_mode_host));
+        CHECK_ROCSPARSE_ERROR(rocsparse_csric0_analysis<T>(handle,
+                                                           M,
+                                                           nnz,
+                                                           descr,
+                                                           dcsr_val_1,
+                                                           dcsr_row_ptr,
+                                                           dcsr_col_ind,
+                                                           info,
+                                                           apol,
+                                                           spol,
+                                                           dbuffer));
+        {
+            auto st = rocsparse_csric0_zero_pivot(handle, info, h_analysis_pivot_1);
+            EXPECT_ROCSPARSE_STATUS(st,
+                                    (h_analysis_pivot_1[0] != -1) ? rocsparse_status_zero_pivot
+                                                                  : rocsparse_status_success);
+        }
+
+        // Sync to force updated pivots
+        CHECK_HIP_ERROR(hipDeviceSynchronize());
+
+        // Pointer mode device
+        CHECK_ROCSPARSE_ERROR(rocsparse_set_pointer_mode(handle, rocsparse_pointer_mode_device));
+        CHECK_ROCSPARSE_ERROR(rocsparse_csric0_analysis<T>(handle,
+                                                           M,
+                                                           nnz,
+                                                           descr,
+                                                           dcsr_val_2,
+                                                           dcsr_row_ptr,
+                                                           dcsr_col_ind,
+                                                           info,
+                                                           apol,
+                                                           spol,
+                                                           dbuffer));
+        EXPECT_ROCSPARSE_STATUS(rocsparse_csric0_zero_pivot(handle, info, d_analysis_pivot_2),
+                                (h_analysis_pivot_1[0] != -1) ? rocsparse_status_zero_pivot
+                                                              : rocsparse_status_success);
+
+        // Sync to force updated pivots
+        CHECK_HIP_ERROR(hipDeviceSynchronize());
+
+        // Perform solve step
+
+        // Pointer mode host
+        CHECK_ROCSPARSE_ERROR(rocsparse_set_pointer_mode(handle, rocsparse_pointer_mode_host));
+        CHECK_ROCSPARSE_ERROR(testing::rocsparse_csric0<T>(
+            handle, M, nnz, descr, dcsr_val_1, dcsr_row_ptr, dcsr_col_ind, info, spol, dbuffer));
+        {
+            auto st = rocsparse_csric0_zero_pivot(handle, info, h_solve_pivot_1);
+            EXPECT_ROCSPARSE_STATUS(st,
+                                    (h_solve_pivot_1[0] != -1) ? rocsparse_status_zero_pivot
+                                                               : rocsparse_status_success);
+        }
+        {
+            auto st = rocsparse_csric0_singular_pivot(handle, info, h_singular_pivot_1);
+            EXPECT_ROCSPARSE_STATUS(st,
+                                    (h_singular_pivot_1[0] != -1) ? rocsparse_status_singular_pivot
+                                                                  : rocsparse_status_success);
+        }
+
+        // Sync to force updated pivots
+        CHECK_HIP_ERROR(hipDeviceSynchronize());
+
+        // Pointer mode device
+        CHECK_ROCSPARSE_ERROR(rocsparse_set_pointer_mode(handle, rocsparse_pointer_mode_device));
+        CHECK_ROCSPARSE_ERROR(testing::rocsparse_csric0<T>(
+            handle, M, nnz, descr, dcsr_val_2, dcsr_row_ptr, dcsr_col_ind, info, spol, dbuffer));
+        EXPECT_ROCSPARSE_STATUS(rocsparse_csric0_zero_pivot(handle, info, d_solve_pivot_2),
+                                (h_solve_pivot_1[0] != -1) ? rocsparse_status_zero_pivot
+                                                           : rocsparse_status_success);
+        EXPECT_ROCSPARSE_STATUS(rocsparse_csric0_singular_pivot(handle, info, d_singular_pivot_2),
+                                (h_singular_pivot_1[0] != -1) ? rocsparse_status_singular_pivot
+                                                              : rocsparse_status_success);
+
+        // Sync to force updated pivots
+        CHECK_HIP_ERROR(hipDeviceSynchronize());
+
+        // Copy output to host
+        CHECK_HIP_ERROR(hipMemcpy(hcsr_val_1, dcsr_val_1, sizeof(T) * nnz, hipMemcpyDeviceToHost));
+        CHECK_HIP_ERROR(hipMemcpy(hcsr_val_2, dcsr_val_2, sizeof(T) * nnz, hipMemcpyDeviceToHost));
+        CHECK_HIP_ERROR(hipMemcpy(
+            h_analysis_pivot_2, d_analysis_pivot_2, sizeof(rocsparse_int), hipMemcpyDeviceToHost));
+        CHECK_HIP_ERROR(hipMemcpy(
+            h_solve_pivot_2, d_solve_pivot_2, sizeof(rocsparse_int), hipMemcpyDeviceToHost));
+
+        CHECK_HIP_ERROR(hipMemcpy(
+            h_singular_pivot_2, d_singular_pivot_2, sizeof(rocsparse_int), hipMemcpyDeviceToHost));
+        // CPU csric0
+        {
+            double tol = 0;
+            CHECK_ROCSPARSE_ERROR(rocsparse_csric0_get_tolerance(handle, info, &tol));
+
+            host_csric0<T>(M,
+                           hcsr_row_ptr,
+                           hcsr_col_ind,
+                           hcsr_val_gold,
+                           base,
+                           h_analysis_pivot_gold,
+                           h_solve_pivot_gold,
+                           h_singular_pivot_gold,
+                           tol);
+        };
+
+        // Check pivots
+        h_analysis_pivot_gold.unit_check(h_analysis_pivot_1);
+        h_analysis_pivot_gold.unit_check(h_analysis_pivot_2);
+        h_solve_pivot_gold.unit_check(h_solve_pivot_1);
+        h_solve_pivot_gold.unit_check(h_solve_pivot_2);
+
+        h_singular_pivot_gold.unit_check(h_singular_pivot_1);
+        h_singular_pivot_gold.unit_check(h_singular_pivot_2);
+
+        // Check solution vector if no pivot has been found
+        if(h_analysis_pivot_gold[0] == -1 && h_solve_pivot_gold[0] == -1)
+        {
+            hcsr_val_gold.near_check(hcsr_val_1);
+            hcsr_val_gold.near_check(hcsr_val_2);
+        }
+    }
+
+    if(arg_timing)
+    {
+        int number_cold_calls = 2;
+        int number_hot_calls  = arg_iters;
+
+        CHECK_ROCSPARSE_ERROR(rocsparse_set_pointer_mode(handle, rocsparse_pointer_mode_host));
+
+        // Warm up
+        for(int iter = 0; iter < number_cold_calls; ++iter)
+        {
+            CHECK_HIP_ERROR(
+                hipMemcpy(dcsr_val_1, hcsr_val, sizeof(T) * nnz, hipMemcpyHostToDevice));
+
+            CHECK_ROCSPARSE_ERROR(rocsparse_csric0_analysis<T>(handle,
+                                                               M,
+                                                               nnz,
+                                                               descr,
+                                                               dcsr_val_1,
+                                                               dcsr_row_ptr,
+                                                               dcsr_col_ind,
+                                                               info,
+                                                               apol,
+                                                               spol,
+                                                               dbuffer));
+            CHECK_ROCSPARSE_ERROR(rocsparse_csric0<T>(handle,
+                                                      M,
+                                                      nnz,
+                                                      descr,
+                                                      dcsr_val_1,
+                                                      dcsr_row_ptr,
+                                                      dcsr_col_ind,
+                                                      info,
+                                                      spol,
+                                                      dbuffer));
+            CHECK_ROCSPARSE_ERROR(rocsparse_csric0_clear(handle, info));
+        }
+
+        CHECK_HIP_ERROR(hipMemcpy(dcsr_val_1, hcsr_val, sizeof(T) * nnz, hipMemcpyHostToDevice));
+
+        double gpu_analysis_time_used = get_time_us();
+
+        CHECK_ROCSPARSE_ERROR(rocsparse_csric0_analysis<T>(handle,
+                                                           M,
+                                                           nnz,
+                                                           descr,
+                                                           dcsr_val_1,
+                                                           dcsr_row_ptr,
+                                                           dcsr_col_ind,
+                                                           info,
+                                                           apol,
+                                                           spol,
+                                                           dbuffer));
+        gpu_analysis_time_used = (get_time_us() - gpu_analysis_time_used);
+
+        EXPECT_ROCSPARSE_STATUS(rocsparse_csric0_zero_pivot(handle, info, h_analysis_pivot_1),
+                                (h_analysis_pivot_1[0] != -1) ? rocsparse_status_zero_pivot
+                                                              : rocsparse_status_success);
+
+        double gpu_solve_time_used = 0;
+
+        // Solve run
+        for(int iter = 0; iter < number_hot_calls; ++iter)
+        {
+            CHECK_HIP_ERROR(
+                hipMemcpy(dcsr_val_1, hcsr_val, sizeof(T) * nnz, hipMemcpyHostToDevice));
+
+            double temp = get_time_us();
+            CHECK_ROCSPARSE_ERROR(rocsparse_csric0<T>(handle,
+                                                      M,
+                                                      nnz,
+                                                      descr,
+                                                      dcsr_val_1,
+                                                      dcsr_row_ptr,
+                                                      dcsr_col_ind,
+                                                      info,
+                                                      spol,
+                                                      dbuffer));
+            gpu_solve_time_used += (get_time_us() - temp);
+        }
+
+        EXPECT_ROCSPARSE_STATUS(rocsparse_csric0_singular_pivot(handle, info, h_singular_pivot_1),
+                                (h_singular_pivot_1[0] != -1) ? rocsparse_status_singular_pivot
+                                                              : rocsparse_status_success);
+        EXPECT_ROCSPARSE_STATUS(rocsparse_csric0_zero_pivot(handle, info, h_solve_pivot_1),
+                                (h_solve_pivot_1[0] != -1) ? rocsparse_status_zero_pivot
+                                                           : rocsparse_status_success);
+
+        gpu_solve_time_used = gpu_solve_time_used / number_hot_calls;
+
+        double gbyte_count = csric0_gbyte_count<T>(M, nnz);
+
+        rocsparse_int singular_pivot = h_singular_pivot_1[0];
+
+        rocsparse_int pivot = -1;
+        if(h_analysis_pivot_1[0] == -1)
+        {
+            pivot = h_solve_pivot_1[0];
+        }
+        else if(h_solve_pivot_1[0] == -1)
+        {
+            pivot = h_analysis_pivot_1[0];
+        }
+        else
+        {
+            pivot = std::min(h_analysis_pivot_1[0], h_solve_pivot_1[0]);
+        }
+
+        double gpu_gbyte = get_gpu_gbyte(gpu_solve_time_used, gbyte_count);
+
+        if(need_display)
+        {
+
+            display_timing_info("M",
+                                M,
+                                "nnz",
+                                nnz,
+                                "pivot",
+                                pivot,
+                                "singular pivot",
+                                singular_pivot,
+                                "analysis policy",
+                                rocsparse_analysis2string(apol),
+                                "solve policy",
+                                rocsparse_solve2string(spol),
+                                s_timing_info_bandwidth,
+                                gpu_gbyte,
+                                "analysis msec",
+                                get_gpu_time_msec(gpu_analysis_time_used),
+                                s_timing_info_time,
+                                get_gpu_time_msec(gpu_solve_time_used));
+        };
+    }
+
+    // Clear csric0 meta data
+    CHECK_ROCSPARSE_ERROR(rocsparse_csric0_clear(handle, info));
+
+    // Free buffer
+    CHECK_HIP_ERROR(rocsparse_hipFree(dbuffer));
+}
+
+template <typename T>
+void testing_csric0_bad_arg(const Arguments& arg)
+{
+    static const size_t safe_size = 100;
+
+    // Create rocsparse handle
+    rocsparse_local_handle local_handle;
+
+    // Create matrix descriptor
+    rocsparse_local_mat_descr local_descr;
+
+    // Create matrix info
+    rocsparse_local_mat_info local_info;
+
+    rocsparse_handle          handle      = local_handle;
+    rocsparse_int             m           = safe_size;
+    rocsparse_int             nnz         = safe_size;
+    const rocsparse_mat_descr descr       = local_descr;
+    T*                        csr_val     = (T*)0x4;
+    const rocsparse_int*      csr_row_ptr = (const rocsparse_int*)0x4;
+    const rocsparse_int*      csr_col_ind = (const rocsparse_int*)0x4;
+    rocsparse_mat_info        info        = local_info;
+    rocsparse_analysis_policy analysis    = rocsparse_analysis_policy_force;
+    rocsparse_solve_policy    solve       = rocsparse_solve_policy_auto;
+    size_t*                   buffer_size = (size_t*)0x4;
+    void*                     temp_buffer = (void*)0x4;
+
+#define PARAMS_BUFFER_SIZE \
+    handle, m, nnz, descr, csr_val, csr_row_ptr, csr_col_ind, info, buffer_size
+#define PARAMS_ANALYSIS \
+    handle, m, nnz, descr, csr_val, csr_row_ptr, csr_col_ind, info, analysis, solve, temp_buffer
+#define PARAMS handle, m, nnz, descr, csr_val, csr_row_ptr, csr_col_ind, info, solve, temp_buffer
+
+    auto_testing_bad_arg(rocsparse_csric0_buffer_size<T>, PARAMS_BUFFER_SIZE);
+    auto_testing_bad_arg(rocsparse_csric0_analysis<T>, PARAMS_ANALYSIS);
+    auto_testing_bad_arg(rocsparse_csric0<T>, PARAMS);
+
+    for(auto val : rocsparse_matrix_type_t::values)
+    {
+        if(val != rocsparse_matrix_type_general)
+        {
+            CHECK_ROCSPARSE_ERROR(rocsparse_set_mat_type(descr, val));
+            EXPECT_ROCSPARSE_STATUS(rocsparse_csric0_buffer_size<T>(PARAMS_BUFFER_SIZE),
+                                    rocsparse_status_not_implemented);
+            EXPECT_ROCSPARSE_STATUS(rocsparse_csric0_analysis<T>(PARAMS_ANALYSIS),
+                                    rocsparse_status_not_implemented);
+            EXPECT_ROCSPARSE_STATUS(rocsparse_csric0<T>(PARAMS), rocsparse_status_not_implemented);
+        }
+    }
+    CHECK_ROCSPARSE_ERROR(rocsparse_set_mat_type(descr, rocsparse_matrix_type_general));
+
+    CHECK_ROCSPARSE_ERROR(rocsparse_set_mat_storage_mode(descr, rocsparse_storage_mode_unsorted));
+    EXPECT_ROCSPARSE_STATUS(rocsparse_csric0_buffer_size<T>(PARAMS_BUFFER_SIZE),
+                            rocsparse_status_requires_sorted_storage);
+    EXPECT_ROCSPARSE_STATUS(rocsparse_csric0_analysis<T>(PARAMS_ANALYSIS),
+                            rocsparse_status_requires_sorted_storage);
+    EXPECT_ROCSPARSE_STATUS(rocsparse_csric0<T>(PARAMS), rocsparse_status_requires_sorted_storage);
+    CHECK_ROCSPARSE_ERROR(rocsparse_set_mat_storage_mode(descr, rocsparse_storage_mode_sorted));
+
+#undef PARAMS_BUFFER_SIZE
+#undef PARAMS_ANALYSIS
+#undef PARAMS
+
+    // Test rocsparse_csric0_zero_pivot()
+    rocsparse_int position = -1;
+    EXPECT_ROCSPARSE_STATUS(rocsparse_csric0_zero_pivot(nullptr, info, &position),
+                            rocsparse_status_invalid_handle);
+
+    // Test rocsparse_csric0_singular_pivot()
+    rocsparse_int singular_position = -1;
+
+    {
+        EXPECT_ROCSPARSE_STATUS(rocsparse_csric0_singular_pivot(nullptr, info, &singular_position),
+                                rocsparse_status_invalid_handle);
+    };
+
+    // Test rocsparse_csric0_clear()
+    EXPECT_ROCSPARSE_STATUS(rocsparse_csric0_clear(nullptr, info), rocsparse_status_invalid_handle);
+    EXPECT_ROCSPARSE_STATUS(rocsparse_csric0_clear(handle, nullptr),
+                            rocsparse_status_invalid_pointer);
+
+    // Additional tests for invalid zero matrices
+    EXPECT_ROCSPARSE_STATUS(
+        rocsparse_csric0_buffer_size<T>(
+            handle, safe_size, safe_size, descr, nullptr, csr_row_ptr, nullptr, info, buffer_size),
+        rocsparse_status_invalid_pointer);
+
+    EXPECT_ROCSPARSE_STATUS(rocsparse_csric0_analysis<T>(handle,
+                                                         safe_size,
+                                                         safe_size,
+                                                         descr,
+                                                         nullptr,
+                                                         csr_row_ptr,
+                                                         nullptr,
+                                                         info,
+                                                         rocsparse_analysis_policy_reuse,
+                                                         rocsparse_solve_policy_auto,
+                                                         temp_buffer),
+                            rocsparse_status_invalid_pointer);
+
+    EXPECT_ROCSPARSE_STATUS(rocsparse_csric0<T>(handle,
+                                                safe_size,
+                                                safe_size,
+                                                descr,
+                                                nullptr,
+                                                csr_row_ptr,
+                                                nullptr,
+                                                info,
+                                                rocsparse_solve_policy_auto,
+                                                temp_buffer),
+                            rocsparse_status_invalid_pointer);
+}
+
+template <typename T>
+void testing_csric0(const Arguments& arg)
+{
+    rocsparse_int             M      = arg.M;
+    rocsparse_int             N      = arg.N;
+    rocsparse_analysis_policy apol   = arg.apol;
+    rocsparse_solve_policy    spol   = arg.spol;
+    rocsparse_index_base      base   = arg.baseA;
+    bool                      to_int = arg.timing ? false : true;
+
+    static constexpr bool       full_rank = true;
+    rocsparse_matrix_factory<T> matrix_factory(arg, to_int, full_rank);
+
+    // Create rocsparse handle
+    rocsparse_local_handle handle(arg);
+
+    // Create matrix descriptor
+    rocsparse_local_mat_descr descr;
+
+    // Create matrix info
+    rocsparse_local_mat_info info;
+
+    // Set matrix index base
+    CHECK_ROCSPARSE_ERROR(rocsparse_set_mat_index_base(descr, base));
+
+    // Argument sanity check before allocating invalid memory
+    if(M <= 0)
+    {
+        static const size_t safe_size = 100;
+        size_t              buffer_size;
+        rocsparse_int       pivot;
+        rocsparse_int       singular_pivot;
+
+        // Allocate memory on device
+        device_vector<rocsparse_int> dcsr_row_ptr(safe_size);
+        device_vector<rocsparse_int> dcsr_col_ind(safe_size);
+        device_vector<T>             dcsr_val(safe_size);
+        device_vector<T>             dbuffer(safe_size);
+
+        EXPECT_ROCSPARSE_STATUS(rocsparse_csric0_buffer_size<T>(handle,
+                                                                M,
+                                                                safe_size,
+                                                                descr,
+                                                                dcsr_val,
+                                                                dcsr_row_ptr,
+                                                                dcsr_col_ind,
+                                                                info,
+                                                                &buffer_size),
+                                (M < 0) ? rocsparse_status_invalid_size : rocsparse_status_success);
+        EXPECT_ROCSPARSE_STATUS(rocsparse_csric0_analysis<T>(handle,
+                                                             M,
+                                                             safe_size,
+                                                             descr,
+                                                             dcsr_val,
+                                                             dcsr_row_ptr,
+                                                             dcsr_col_ind,
+                                                             info,
+                                                             apol,
+                                                             spol,
+                                                             dbuffer),
+                                (M < 0) ? rocsparse_status_invalid_size : rocsparse_status_success);
+        EXPECT_ROCSPARSE_STATUS(rocsparse_csric0<T>(handle,
+                                                    M,
+                                                    safe_size,
+                                                    descr,
+                                                    dcsr_val,
+                                                    dcsr_row_ptr,
+                                                    dcsr_col_ind,
+                                                    info,
+                                                    spol,
+                                                    dbuffer),
+                                (M < 0) ? rocsparse_status_invalid_size : rocsparse_status_success);
 
         EXPECT_ROCSPARSE_STATUS(rocsparse_csric0_zero_pivot(handle, info, &pivot),
                                 rocsparse_status_success);
