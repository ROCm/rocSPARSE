--- conflicted
+++ resolved
@@ -27,75 +27,11 @@
 #include "testing_csrilu0.hpp"
 
 template <typename T>
-<<<<<<< HEAD
-void testing_csrilu0_bad_arg(const Arguments& arg)
-{
-    static const size_t safe_size = 100;
-
-    // Create rocsparse handle
-    rocsparse_local_handle local_handle;
-
-    // Create matrix descriptor
-    rocsparse_local_mat_descr local_descr;
-
-    // Create matrix info
-    rocsparse_local_mat_info local_info;
-
-    rocsparse_handle          handle      = local_handle;
-    rocsparse_int             m           = safe_size;
-    rocsparse_int             nnz         = safe_size;
-    const rocsparse_mat_descr descr       = local_descr;
-    T*                        csr_val     = (T*)0x4;
-    const rocsparse_int*      csr_row_ptr = (const rocsparse_int*)0x4;
-    const rocsparse_int*      csr_col_ind = (const rocsparse_int*)0x4;
-    rocsparse_mat_info        info        = local_info;
-    rocsparse_analysis_policy analysis    = rocsparse_analysis_policy_force;
-    rocsparse_solve_policy    solve       = rocsparse_solve_policy_auto;
-    rocsparse_solve_policy    policy      = rocsparse_solve_policy_auto;
-    size_t*                   buffer_size = (size_t*)0x4;
-    void*                     temp_buffer = (void*)0x4;
-
-    const T* boost_tol = (const T*)0x4;
-    const T* boost_val = (const T*)0x4;
-
-#define PARAMS_BUFFER_SIZE \
-    handle, m, nnz, descr, csr_val, csr_row_ptr, csr_col_ind, info, buffer_size
-#define PARAMS_ANALYSIS \
-    handle, m, nnz, descr, csr_val, csr_row_ptr, csr_col_ind, info, analysis, solve, temp_buffer
-#define PARAMS handle, m, nnz, descr, csr_val, csr_row_ptr, csr_col_ind, info, policy, temp_buffer
-
-    bad_arg_analysis(rocsparse_csrilu0_buffer_size<T>, PARAMS_BUFFER_SIZE);
-    bad_arg_analysis(rocsparse_csrilu0_analysis<T>, PARAMS_ANALYSIS);
-    bad_arg_analysis(rocsparse_csrilu0<T>, PARAMS);
-
-    for(auto val : rocsparse_matrix_type_t::values)
-    {
-        if(val != rocsparse_matrix_type_general)
-        {
-            CHECK_ROCSPARSE_ERROR(rocsparse_set_mat_type(descr, val));
-            EXPECT_ROCSPARSE_STATUS(rocsparse_csrilu0_buffer_size<T>(PARAMS_BUFFER_SIZE),
-                                    rocsparse_status_not_implemented);
-            EXPECT_ROCSPARSE_STATUS(rocsparse_csrilu0_analysis<T>(PARAMS_ANALYSIS),
-                                    rocsparse_status_not_implemented);
-            EXPECT_ROCSPARSE_STATUS(rocsparse_csrilu0<T>(PARAMS), rocsparse_status_not_implemented);
-        }
-    }
-    CHECK_ROCSPARSE_ERROR(rocsparse_set_mat_type(descr, rocsparse_matrix_type_general));
-
-    CHECK_ROCSPARSE_ERROR(rocsparse_set_mat_storage_mode(descr, rocsparse_storage_mode_unsorted));
-    EXPECT_ROCSPARSE_STATUS(rocsparse_csrilu0_buffer_size<T>(PARAMS_BUFFER_SIZE),
-                            rocsparse_status_requires_sorted_storage);
-    EXPECT_ROCSPARSE_STATUS(rocsparse_csrilu0_analysis<T>(PARAMS_ANALYSIS),
-                            rocsparse_status_requires_sorted_storage);
-    EXPECT_ROCSPARSE_STATUS(rocsparse_csrilu0<T>(PARAMS), rocsparse_status_requires_sorted_storage);
-    CHECK_ROCSPARSE_ERROR(rocsparse_set_mat_storage_mode(descr, rocsparse_storage_mode_sorted));
-=======
 static void test_csrilu0_matrix(rocsparse_local_handle&    handle,
                                 rocsparse_local_mat_descr& descr,
                                 rocsparse_local_mat_info&  info,
 
                                 rocsparse_int M,
->>>>>>> 7a1cf483
 
                                 host_vector<rocsparse_int>& hcsr_row_ptr,
                                 host_vector<rocsparse_int>& hcsr_col_ind,
@@ -108,9 +44,9 @@
     rocsparse_solve_policy const    spol = arg.spol;
     rocsparse_index_base const      base = arg.baseA;
 
-    int boost       = arg.numericboost;
-    T   h_boost_val = arg.get_boostval<T>();
-    T   h_boost_tol = static_cast<T>(arg.boosttol);
+    int const boost       = arg.numericboost;
+    T   const h_boost_val = arg.get_boostval<T>();
+    T   const h_boost_tol = static_cast<T>(arg.boosttol);
 
     // Sample matrix
     rocsparse_int const nnz = hcsr_row_ptr[M] - hcsr_row_ptr[0];
@@ -435,6 +371,7 @@
     rocsparse_mat_info        info        = local_info;
     rocsparse_analysis_policy analysis    = rocsparse_analysis_policy_force;
     rocsparse_solve_policy    solve       = rocsparse_solve_policy_auto;
+    rocsparse_solve_policy    policy      = rocsparse_solve_policy_auto;
     size_t*                   buffer_size = (size_t*)0x4;
     void*                     temp_buffer = (void*)0x4;
 
@@ -445,11 +382,11 @@
     handle, m, nnz, descr, csr_val, csr_row_ptr, csr_col_ind, info, buffer_size
 #define PARAMS_ANALYSIS \
     handle, m, nnz, descr, csr_val, csr_row_ptr, csr_col_ind, info, analysis, solve, temp_buffer
-#define PARAMS handle, m, nnz, descr, csr_val, csr_row_ptr, csr_col_ind, info, solve, temp_buffer
-
-    auto_testing_bad_arg(rocsparse_csrilu0_buffer_size<T>, PARAMS_BUFFER_SIZE);
-    auto_testing_bad_arg(rocsparse_csrilu0_analysis<T>, PARAMS_ANALYSIS);
-    auto_testing_bad_arg(rocsparse_csrilu0<T>, PARAMS);
+#define PARAMS handle, m, nnz, descr, csr_val, csr_row_ptr, csr_col_ind, info, policy, temp_buffer
+
+    bad_arg_analysis(rocsparse_csrilu0_buffer_size<T>, PARAMS_BUFFER_SIZE);
+    bad_arg_analysis(rocsparse_csrilu0_analysis<T>, PARAMS_ANALYSIS);
+    bad_arg_analysis(rocsparse_csrilu0<T>, PARAMS);
 
     for(auto val : rocsparse_matrix_type_t::values)
     {
