/* ************************************************************************
 * Copyright (c) 2018 Advanced Micro Devices, Inc.
 *
 * Permission is hereby granted, free of charge, to any person obtaining a copy
 * of this software and associated documentation files (the "Software"), to deal
 * in the Software without restriction, including without limitation the rights
 * to use, copy, modify, merge, publish, distribute, sublicense, and/or sell
 * copies of the Software, and to permit persons to whom the Software is
 * furnished to do so, subject to the following conditions:
 *
 * The above copyright notice and this permission notice shall be included in
 * all copies or substantial portions of the Software.
 *
 * THE SOFTWARE IS PROVIDED "AS IS", WITHOUT WARRANTY OF ANY KIND, EXPRESS OR
 * IMPLIED, INCLUDING BUT NOT LIMITED TO THE WARRANTIES OF MERCHANTABILITY,
 * FITNESS FOR A PARTICULAR PURPOSE AND NONINFRINGEMENT. IN NO EVENT SHALL THE
 * AUTHORS OR COPYRIGHT HOLDERS BE LIABLE FOR ANY CLAIM, DAMAGES OR OTHER
 * LIABILITY, WHETHER IN AN ACTION OF CONTRACT, TORT OR OTHERWISE, ARISING FROM,
 * OUT OF OR IN CONNECTION WITH THE SOFTWARE OR THE USE OR OTHER DEALINGS IN
 * THE SOFTWARE.
 *
 * ************************************************************************ */

#pragma once
#ifndef COMMON_H
#define COMMON_H

#include "rocsparse.h"

#include <hip/hip_runtime.h>

// clang-format off
__device__ __forceinline__ float rocsparse_ldg(const float* ptr) { return __ldg(ptr); }
__device__ __forceinline__ double rocsparse_ldg(const double* ptr) { return __ldg(ptr); }
__device__ __forceinline__ rocsparse_int rocsparse_ldg(const rocsparse_int* ptr) { return __ldg(ptr); }

__device__ __forceinline__ float rocsparse_nontemporal_load(const float* ptr) { return __builtin_nontemporal_load(ptr); }
__device__ __forceinline__ double rocsparse_nontemporal_load(const double* ptr) { return __builtin_nontemporal_load(ptr); }
__device__ __forceinline__ rocsparse_int rocsparse_nontemporal_load(const rocsparse_int* ptr) { return __builtin_nontemporal_load(ptr); }

__device__ __forceinline__ void rocsparse_nontemporal_store(float val, float* ptr) { __builtin_nontemporal_store(val, ptr); }
__device__ __forceinline__ void rocsparse_nontemporal_store(double val, double* ptr) { __builtin_nontemporal_store(val, ptr); }
__device__ __forceinline__ void rocsparse_nontemporal_store(rocsparse_int val, rocsparse_int* ptr) { __builtin_nontemporal_store(val, ptr); }

__device__ __forceinline__ float rocsparse_fma(float p, float q, float r) { return fma(p, q, r); }
__device__ __forceinline__ double rocsparse_fma(double p, double q, double r) { return fma(p, q, r); }

__device__ __forceinline__ float rocsparse_rcp(float val) { return 1.0f / val; }
__device__ __forceinline__ double rocsparse_rcp(double val) { return 1.0 / val; }

__device__ __forceinline__ int32_t rocsparse_mul24(int32_t x, int32_t y) { return ((x << 8) >> 8) * ((y << 8) >> 8); }
__device__ __forceinline__ int64_t rocsparse_mul24(int64_t x, int64_t y) { return ((x << 40) >> 40) * ((y << 40) >> 40); }

__device__ __forceinline__ rocsparse_int rocsparse_mad24(rocsparse_int x, rocsparse_int y, rocsparse_int z) { return rocsparse_mul24(x, y) + z; }

__device__ __forceinline__ int rocsparse_atomic_load(const int* ptr, int memorder) { return __atomic_load_n(ptr, memorder); }

__device__ __forceinline__ void rocsparse_atomic_store(int* ptr, int val, int memorder) { __atomic_store_n(ptr, val, memorder); }

// Block reduce kernel computing block sum
template <typename T, unsigned int BLOCKSIZE>
__device__ __forceinline__ void rocsparse_blockreduce_sum(int i, T* data)
{
    if(BLOCKSIZE > 512) { if(i < 512 && i + 512 < BLOCKSIZE) { data[i] += data[i + 512]; } __syncthreads(); }
    if(BLOCKSIZE > 256) { if(i < 256 && i + 256 < BLOCKSIZE) { data[i] += data[i + 256]; } __syncthreads(); }
    if(BLOCKSIZE > 128) { if(i < 128 && i + 128 < BLOCKSIZE) { data[i] += data[i + 128]; } __syncthreads(); }
    if(BLOCKSIZE >  64) { if(i <  64 && i +  64 < BLOCKSIZE) { data[i] += data[i +  64]; } __syncthreads(); }
    if(BLOCKSIZE >  32) { if(i <  32 && i +  32 < BLOCKSIZE) { data[i] += data[i +  32]; } __syncthreads(); }
    if(BLOCKSIZE >  16) { if(i <  16 && i +  16 < BLOCKSIZE) { data[i] += data[i +  16]; } __syncthreads(); }
    if(BLOCKSIZE >   8) { if(i <   8 && i +   8 < BLOCKSIZE) { data[i] += data[i +   8]; } __syncthreads(); }
    if(BLOCKSIZE >   4) { if(i <   4 && i +   4 < BLOCKSIZE) { data[i] += data[i +   4]; } __syncthreads(); }
    if(BLOCKSIZE >   2) { if(i <   2 && i +   2 < BLOCKSIZE) { data[i] += data[i +   2]; } __syncthreads(); }
    if(BLOCKSIZE >   1) { if(i <   1 && i +   1 < BLOCKSIZE) { data[i] += data[i +   1]; } __syncthreads(); }
}

// Block reduce kernel computing blockwide maximum entry
template <typename T, unsigned int BLOCKSIZE>
__device__ __forceinline__ void rocsparse_blockreduce_max(int i, T* data)
{
    if(BLOCKSIZE > 512) { if(i < 512 && i + 512 < BLOCKSIZE) { data[i] = max(data[i], data[i + 512]); } __syncthreads(); }
    if(BLOCKSIZE > 256) { if(i < 256 && i + 256 < BLOCKSIZE) { data[i] = max(data[i], data[i + 256]); } __syncthreads(); }
    if(BLOCKSIZE > 128) { if(i < 128 && i + 128 < BLOCKSIZE) { data[i] = max(data[i], data[i + 128]); } __syncthreads(); }
    if(BLOCKSIZE >  64) { if(i <  64 && i +  64 < BLOCKSIZE) { data[i] = max(data[i], data[i +  64]); } __syncthreads(); }
    if(BLOCKSIZE >  32) { if(i <  32 && i +  32 < BLOCKSIZE) { data[i] = max(data[i], data[i +  32]); } __syncthreads(); }
    if(BLOCKSIZE >  16) { if(i <  16 && i +  16 < BLOCKSIZE) { data[i] = max(data[i], data[i +  16]); } __syncthreads(); }
    if(BLOCKSIZE >   8) { if(i <   8 && i +   8 < BLOCKSIZE) { data[i] = max(data[i], data[i +   8]); } __syncthreads(); }
    if(BLOCKSIZE >   4) { if(i <   4 && i +   4 < BLOCKSIZE) { data[i] = max(data[i], data[i +   4]); } __syncthreads(); }
    if(BLOCKSIZE >   2) { if(i <   2 && i +   2 < BLOCKSIZE) { data[i] = max(data[i], data[i +   2]); } __syncthreads(); }
    if(BLOCKSIZE >   1) { if(i <   1 && i +   1 < BLOCKSIZE) { data[i] = max(data[i], data[i +   1]); } __syncthreads(); }
}

<<<<<<< HEAD
// Block reduce kernel computing blockwide minimum entry
template <typename T, unsigned int BLOCKSIZE>
__device__ __forceinline__ void rocsparse_blockreduce_min(int i, T* data)
{
    if(BLOCKSIZE > 512) { if(i < 512 && i + 512 < BLOCKSIZE) { data[i] = min(data[i], data[i + 512]); } __syncthreads(); }
    if(BLOCKSIZE > 256) { if(i < 256 && i + 256 < BLOCKSIZE) { data[i] = min(data[i], data[i + 256]); } __syncthreads(); }
    if(BLOCKSIZE > 128) { if(i < 128 && i + 128 < BLOCKSIZE) { data[i] = min(data[i], data[i + 128]); } __syncthreads(); }
    if(BLOCKSIZE >  64) { if(i <  64 && i +  64 < BLOCKSIZE) { data[i] = min(data[i], data[i +  64]); } __syncthreads(); }
    if(BLOCKSIZE >  32) { if(i <  32 && i +  32 < BLOCKSIZE) { data[i] = min(data[i], data[i +  32]); } __syncthreads(); }
    if(BLOCKSIZE >  16) { if(i <  16 && i +  16 < BLOCKSIZE) { data[i] = min(data[i], data[i +  16]); } __syncthreads(); }
    if(BLOCKSIZE >   8) { if(i <   8 && i +   8 < BLOCKSIZE) { data[i] = min(data[i], data[i +   8]); } __syncthreads(); }
    if(BLOCKSIZE >   4) { if(i <   4 && i +   4 < BLOCKSIZE) { data[i] = min(data[i], data[i +   4]); } __syncthreads(); }
    if(BLOCKSIZE >   2) { if(i <   2 && i +   2 < BLOCKSIZE) { data[i] = min(data[i], data[i +   2]); } __syncthreads(); }
    if(BLOCKSIZE >   1) { if(i <   1 && i +   1 < BLOCKSIZE) { data[i] = min(data[i], data[i +   1]); } __syncthreads(); }
}

#if defined(__HIP_PLATFORM_HCC__)
// DPP-based wavefront reduction maximum
=======
// DPP-based wavefront reduction combination of sum and max
>>>>>>> 61e99968
template <unsigned int WFSIZE>
__device__ __forceinline__ void rocsparse_wfreduce_max(int* maximum)
{
    if(WFSIZE >  1) *maximum = max(*maximum, __hip_move_dpp(*maximum, 0x111, 0xf, 0xf, 0));
    if(WFSIZE >  2) *maximum = max(*maximum, __hip_move_dpp(*maximum, 0x112, 0xf, 0xf, 0));
    if(WFSIZE >  4) *maximum = max(*maximum, __hip_move_dpp(*maximum, 0x114, 0xf, 0xe, 0));
    if(WFSIZE >  8) *maximum = max(*maximum, __hip_move_dpp(*maximum, 0x118, 0xf, 0xc, 0));
    if(WFSIZE > 16) *maximum = max(*maximum, __hip_move_dpp(*maximum, 0x142, 0xa, 0xf, 0));
    if(WFSIZE > 32) *maximum = max(*maximum, __hip_move_dpp(*maximum, 0x143, 0xc, 0xf, 0));
}

// DPP-based wavefront reduction minimum
template <unsigned int WFSIZE>
__device__ __forceinline__ void rocsparse_wfreduce_min(int* minimum)
{
    if(WFSIZE >  1) *minimum = min(*minimum, __hip_move_dpp(*minimum, 0x111, 0xf, 0xf, 0));
    if(WFSIZE >  2) *minimum = min(*minimum, __hip_move_dpp(*minimum, 0x112, 0xf, 0xf, 0));
    if(WFSIZE >  4) *minimum = min(*minimum, __hip_move_dpp(*minimum, 0x114, 0xf, 0xe, 0));
    if(WFSIZE >  8) *minimum = min(*minimum, __hip_move_dpp(*minimum, 0x118, 0xf, 0xc, 0));
    if(WFSIZE > 16) *minimum = min(*minimum, __hip_move_dpp(*minimum, 0x142, 0xa, 0xf, 0));
    if(WFSIZE > 32) *minimum = min(*minimum, __hip_move_dpp(*minimum, 0x143, 0xc, 0xf, 0));
}

// DPP-based wavefront reduction sum
template <unsigned int WFSIZE>
__device__ __forceinline__ void rocsparse_wfreduce_sum(int* sum)
{
    if(WFSIZE >  1) *sum += __hip_move_dpp(*sum, 0x111, 0xf, 0xf, 0);
    if(WFSIZE >  2) *sum += __hip_move_dpp(*sum, 0x112, 0xf, 0xf, 0);
    if(WFSIZE >  4) *sum += __hip_move_dpp(*sum, 0x114, 0xf, 0xe, 0);
    if(WFSIZE >  8) *sum += __hip_move_dpp(*sum, 0x118, 0xf, 0xc, 0);
    if(WFSIZE > 16) *sum += __hip_move_dpp(*sum, 0x142, 0xa, 0xf, 0);
    if(WFSIZE > 32) *sum += __hip_move_dpp(*sum, 0x143, 0xc, 0xf, 0);
}

// DPP-based float wavefront reduction sum
template <unsigned int WFSIZE>
__device__ __forceinline__ float rocsparse_wfreduce_sum(float sum)
{
    typedef union flt_b32
    {
        float val;
        uint32_t b32;
    } flt_b32_t;

    flt_b32_t upper_sum;
    flt_b32_t temp_sum;
    temp_sum.val = sum;

    if(WFSIZE > 1)
    {
        upper_sum.b32 = __hip_move_dpp(temp_sum.b32, 0x111, 0xf, 0xf, false);
        temp_sum.val += upper_sum.val;
    }

    if(WFSIZE > 2)
    {
        upper_sum.b32 = __hip_move_dpp(temp_sum.b32, 0x112, 0xf, 0xf, false);
        temp_sum.val += upper_sum.val;
    }

    if(WFSIZE > 4)
    {
        upper_sum.b32 = __hip_move_dpp(temp_sum.b32, 0x114, 0xf, 0xe, false);
        temp_sum.val += upper_sum.val;
    }

    if(WFSIZE > 8)
    {
        upper_sum.b32 = __hip_move_dpp(temp_sum.b32, 0x118, 0xf, 0xc, false);
        temp_sum.val += upper_sum.val;
    }

    if(WFSIZE > 16)
    {
        upper_sum.b32 = __hip_move_dpp(temp_sum.b32, 0x142, 0xa, 0xf, false);
        temp_sum.val += upper_sum.val;
    }

    if(WFSIZE > 32)
    {
        upper_sum.b32 = __hip_move_dpp(temp_sum.b32, 0x143, 0xc, 0xf, false);
        temp_sum.val += upper_sum.val;
    }

    sum = temp_sum.val;
    return sum;
}

// DPP-based double wavefront reduction
template <unsigned int WFSIZE>
__device__ __forceinline__ double rocsparse_wfreduce_sum(double sum)
{
    typedef union dbl_b32
    {
        double val;
        uint32_t b32[2];
    } dbl_b32_t;

    dbl_b32_t upper_sum;
    dbl_b32_t temp_sum;
    temp_sum.val = sum;

    if(WFSIZE > 1)
    {
        upper_sum.b32[0] = __hip_move_dpp(temp_sum.b32[0], 0x111, 0xf, 0xf, false);
        upper_sum.b32[1] = __hip_move_dpp(temp_sum.b32[1], 0x111, 0xf, 0xf, false);
        temp_sum.val += upper_sum.val;
    }

    if(WFSIZE > 2)
    {
        upper_sum.b32[0] = __hip_move_dpp(temp_sum.b32[0], 0x112, 0xf, 0xf, false);
        upper_sum.b32[1] = __hip_move_dpp(temp_sum.b32[1], 0x112, 0xf, 0xf, false);
        temp_sum.val += upper_sum.val;
    }

    if(WFSIZE > 4)
    {
        upper_sum.b32[0] = __hip_move_dpp(temp_sum.b32[0], 0x114, 0xf, 0xe, false);
        upper_sum.b32[1] = __hip_move_dpp(temp_sum.b32[1], 0x114, 0xf, 0xe, false);
        temp_sum.val += upper_sum.val;
    }

    if(WFSIZE > 8)
    {
        upper_sum.b32[0] = __hip_move_dpp(temp_sum.b32[0], 0x118, 0xf, 0xc, false);
        upper_sum.b32[1] = __hip_move_dpp(temp_sum.b32[1], 0x118, 0xf, 0xc, false);
        temp_sum.val += upper_sum.val;
    }

    if(WFSIZE > 16)
    {
        upper_sum.b32[0] = __hip_move_dpp(temp_sum.b32[0], 0x142, 0xa, 0xf, false);
        upper_sum.b32[1] = __hip_move_dpp(temp_sum.b32[1], 0x142, 0xa, 0xf, false);
        temp_sum.val += upper_sum.val;
    }

    if(WFSIZE > 32)
    {
        upper_sum.b32[0] = __hip_move_dpp(temp_sum.b32[0], 0x143, 0xc, 0xf, false);
        upper_sum.b32[1] = __hip_move_dpp(temp_sum.b32[1], 0x143, 0xc, 0xf, false);
        temp_sum.val += upper_sum.val;
    }

    sum = temp_sum.val;
    return sum;
}
// clang-format on

#endif // COMMON_H<|MERGE_RESOLUTION|>--- conflicted
+++ resolved
@@ -89,7 +89,6 @@
     if(BLOCKSIZE >   1) { if(i <   1 && i +   1 < BLOCKSIZE) { data[i] = max(data[i], data[i +   1]); } __syncthreads(); }
 }
 
-<<<<<<< HEAD
 // Block reduce kernel computing blockwide minimum entry
 template <typename T, unsigned int BLOCKSIZE>
 __device__ __forceinline__ void rocsparse_blockreduce_min(int i, T* data)
@@ -106,11 +105,7 @@
     if(BLOCKSIZE >   1) { if(i <   1 && i +   1 < BLOCKSIZE) { data[i] = min(data[i], data[i +   1]); } __syncthreads(); }
 }
 
-#if defined(__HIP_PLATFORM_HCC__)
 // DPP-based wavefront reduction maximum
-=======
-// DPP-based wavefront reduction combination of sum and max
->>>>>>> 61e99968
 template <unsigned int WFSIZE>
 __device__ __forceinline__ void rocsparse_wfreduce_max(int* maximum)
 {
